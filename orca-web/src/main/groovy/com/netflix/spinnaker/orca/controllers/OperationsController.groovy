--- conflicted
+++ resolved
@@ -167,11 +167,7 @@
 
   private Map<String, Object> orchestratePipeline(Map pipeline) {
     long startTime = System.currentTimeMillis()
-<<<<<<< HEAD
-    def request = objectMapper.writeValueAsString(pipeline)
-=======
-
->>>>>>> e2d108a6
+
     Exception pipelineError = null
     try {
       pipeline = parseAndValidatePipeline(pipeline)
